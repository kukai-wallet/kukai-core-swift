--- conflicted
+++ resolved
@@ -16,14 +16,9 @@
 	public let origination_size: Int
 	public let cost_per_byte: String
 	public let hard_storage_limit_per_operation: String
-	public let blocks_per_cycle: Int
 	
 	public func secondsBetweenBlocks() -> Int {
-<<<<<<< HEAD
-		return Int(minimal_block_delay) ?? 10
-=======
 		return Int(minimal_block_delay) ?? 8
->>>>>>> e0f6db1e
 	}
 	
 	public func mutezPerByte() -> Int {
