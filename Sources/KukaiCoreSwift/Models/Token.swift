--- conflicted
+++ resolved
@@ -38,7 +38,7 @@
 	public let name: String?
 	
 	/// The short name or the symbol of a token. e.g. "XTZ".
-	public let symbol: String?
+	public let symbol: String
 	
 	/// The type of this token. e.g. xtz, fungible, nonfungible
 	public let tokenType: TokenType
@@ -100,12 +100,7 @@
 	- parameter tokenId: The token id if the token is an FA2 token, nil otherwise.
 	- parameter nfts:The individual NFT's owned of this token type
 	*/
-<<<<<<< HEAD
-	public init(icon: URL?, name: String?, symbol: String?, tokenType: TokenType, faVersion: FaVersion?, balance: TokenAmount, tokenContractAddress: String?, nfts: [NFT]?) {
-		self.icon = icon
-=======
 	public init(name: String?, symbol: String, tokenType: TokenType, faVersion: FaVersion?, balance: TokenAmount, thumbnailURL: URL?, tokenContractAddress: String?, tokenId: Decimal?, nfts: [NFT]?, mintingTool: String?) {
->>>>>>> 3beeffe1
 		self.name = name
 		self.symbol = symbol
 		self.tokenType = tokenType
@@ -197,9 +192,6 @@
 	
 	/// Conforming to `CustomStringConvertible` to print a number, giving the appearence of a numeric type
 	public var description: String {
-<<<<<<< HEAD
-		return "{Symbol: \(symbol ?? ""), Name: \(name ?? ""), Type: \(tokenType), FaVersion: \(faVersion ?? .unknown), NFT count: \(nfts?.count ?? 0)}"
-=======
 		return "{Symbol: \(symbol), Name: \(name ?? ""), Type: \(tokenType), FaVersion: \(faVersion ?? .unknown), NFT count: \(nfts?.count ?? 0)}"
 	}
 	
@@ -220,7 +212,6 @@
 			lhs.tokenId == rhs.tokenId &&
 			lhs.balance == rhs.balance &&
 			lhs.nfts == rhs.nfts
->>>>>>> 3beeffe1
 	}
 }
 
