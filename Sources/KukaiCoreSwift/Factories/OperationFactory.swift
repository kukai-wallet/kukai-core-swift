//
//  OperationFactory.swift
//  KukaiCoreSwift
//
//  Created by Simon Mcloughlin on 18/08/2020.
//  Copyright © 2021 Kukai AB. All rights reserved.
//

import Foundation
import os.log

/// Class responsible for creating operations necessary to perform a given action, and converting those operations into the single payload expected by the RPC.
/// Although not every action requires more than one operation, all functions will return an array, for consistency.
public class OperationFactory {
	
	
	// MARK: - Operation Builders
	
	/**
	Create the operations necessary to send an amount of a token to a destination address.
	- parameter _: The amount of the given token to send.
	- parameter of: The `Token` type that will be sent.
	- parameter from: The address to deduct the funds from.
	- parameter to: The destination address that will recieve the funds.
	- returns: An array of `Operation` subclasses.
	*/
	public static func sendOperation(_ tokenAmount: TokenAmount, of token: Token, from: String, to: String) -> [Operation] {
		
		// Return empty array if `TokenAmount` is a negaitve value
		if tokenAmount < TokenAmount.zeroBalance(decimalPlaces: tokenAmount.decimalPlaces) {
			os_log(.error, log: .kukaiCoreSwift, "Negative value passed to OperationFactory.sendOperation")
			return []
		}
		
		// Process different token types
		switch token.tokenType {
			case .xtz:
				return [OperationTransaction(amount: tokenAmount, source: from, destination: to)]
			
			case .fungible:
				let entrypoint = OperationTransaction.StandardEntrypoint.transfer.rawValue
				let michelson = sendTokenMichelson(forFaVersion: token.faVersion ?? .fa1_2, tokenAmount: tokenAmount, tokenId: token.tokenId ?? 0, to: to, from: from)
				
				return [OperationTransaction(amount: TokenAmount.zero(), source: from, destination: token.tokenContractAddress ?? "", entrypoint: entrypoint, value: michelson)]
			
			case .nonfungible:
				// TODO: implement
				return []
		}
	}
	
	/**
	Create the operations necessary to delegate funds to a baker.
	- parameter to: The address of the baker to delegate to.
	- parameter from: The address that wishes to delegate its funds.
	- returns: An array of `Operation` subclasses.
	*/
	public static func delegateOperation(to: String, from: String) -> [Operation] {
		return [OperationDelegation(source: from, delegate: to)]
	}
	
	/**
	Create the operations necessary to remove the current delegate from an address.
	- parameter address: The address that wishes to remove its delegate.
	- returns: An array of `Operation` subclasses.
	*/
	public static func undelegateOperation(address: String) -> [Operation] {
		return [OperationDelegation(source: address, delegate: nil)]
	}
	
	/**
	Create the operations necessary to perform an exchange of XTZ for a given FA token, using a given dex
	- parameter withdex: Enum controling which dex to use to perform the swap
	- parameter xtzAmount: The amount of XTZ to be swaped
	- parameter minTokenAmount: The minimum token amount you will accept
	- parameter contract: The address of the swap contract
	- parameter wallet: The wallet signing the operation
	- parameter timeout: Max amount of time to wait before asking the node to cancel the operation
	- returns: An array of `Operation` subclasses.
	*/
	public static func swapXtzToToken(withdex dexType: DipDupExchangeName, xtzAmount: XTZAmount, minTokenAmount: TokenAmount, dexContract: String, wallet: Wallet, timeout: TimeInterval) -> [Operation] {
		
		switch dexType {
			case .quipuswap:
				let swapData = xtzToToken_quipu_michelsonEntrypoint(minTokenAmount: minTokenAmount, wallet: wallet)
				return [OperationTransaction(amount: xtzAmount, source: wallet.address, destination: dexContract, entrypoint: swapData.entrypoint, value: swapData.michelson)]
				
			case .lb:
				let swapData = xtzToToken_lb_michelsonEntrypoint(minTokenAmount: minTokenAmount, wallet: wallet, timeout: timeout)
				return [OperationTransaction(amount: xtzAmount, source: wallet.address, destination: dexContract, entrypoint: swapData.entrypoint, value: swapData.michelson)]
				
			case .unknown:
				return []
		}
	}
	
	/**
	Create the operations necessary to perform an exchange of a given FA token for XTZ, using dex contracts
	- parameter withdex: Enum controling which dex to use to perform the swap
	- parameter tokenAmount: The amount of Token to be swapped
	- parameter minXTZAmount: The minimum xtz amount you will accept
	- parameter contract: The address of the swap contract
	- parameter tokenContract: The address of the returned token
	- parameter currentAllowance: The users current approved allowance to spend  (non zero number will trigger a safe reset operation first, followed by a new allowance. If unsure, set to non-zero number)
	- parameter wallet: The wallet signing the operation
	- parameter timeout: Max amount of time to wait before asking the node to cancel the operation
	- returns: An array of `Operation` subclasses.
	*/
	public static func swapTokenToXTZ(withDex dexType: DipDupExchangeName,
									  tokenAmount: TokenAmount,
									  minXTZAmount: XTZAmount,
									  dexContract: String,
									  tokenContract: String,
									  currentAllowance: TokenAmount = TokenAmount(fromNormalisedAmount: 1, decimalPlaces: 0),
									  wallet: Wallet,
									  timeout: TimeInterval) -> [Operation]
	{
		// If the current allowance is zero, set the allowance to the amount we are trying to send.
		// Else, for secuirty, we must set the allowance to zero, then set the allwaonce to what we need.
		var operations: [Operation] = []
		if currentAllowance.toRpcDecimal() ?? 0 > 0 {
			operations = [
				allowanceOperation(tokenAddress: tokenContract, spenderAddress: dexContract, allowance: TokenAmount.zeroBalance(decimalPlaces: 0), wallet: wallet),
				allowanceOperation(tokenAddress: tokenContract, spenderAddress: dexContract, allowance: tokenAmount, wallet: wallet)
			]
			
		} else {
			operations = [ allowanceOperation(tokenAddress: tokenContract, spenderAddress: dexContract, allowance: tokenAmount, wallet: wallet) ]
		}
		
		// Create entrypoint and michelson data depening on type of dex
		switch dexType {
			case .quipuswap:
				let swapData = tokenToXtz_quipu_michelsonEntrypoint(tokenAmount: tokenAmount, minXTZAmount: minXTZAmount, wallet: wallet)
				operations.append(OperationTransaction(amount: TokenAmount.zero(), source: wallet.address, destination: dexContract, entrypoint: swapData.entrypoint, value: swapData.michelson))
				return operations
				
			case .lb:
				let swapData = tokenToXtz_lb_michelsonEntrypoint(tokenAmount: tokenAmount, minXTZAmount: minXTZAmount, wallet: wallet, timeout: timeout)
				operations.append(OperationTransaction(amount: TokenAmount.zero(), source: wallet.address, destination: dexContract, entrypoint: swapData.entrypoint, value: swapData.michelson))
				return operations
				
			case .unknown:
				return []
		}
	}
	
	/**
	Create the operations necessary to register an allowance, allowing another address to send FA tokens on your behalf.
	Used when interacting with smart contract applications like Dexter or QuipuSwap
	- parameter tokenAddress: The address of the token contract
	- parameter spenderAddress: The address that is being given permission to spend the users balance
	- parameter allowance: The allowance to set for the given contract
	- parameter wallet: The wallet signing the operation
	- returns: An array of `Operation` subclasses.
	*/
	public static func allowanceOperation(tokenAddress: String, spenderAddress: String, allowance: TokenAmount, wallet: Wallet) -> Operation {
		let entrypoint = OperationTransaction.StandardEntrypoint.approve.rawValue
		
		let spenderMichelson = MichelsonFactory.createString(spenderAddress)
		let allowanceMichelson = MichelsonFactory.createInt(allowance)
		let michelson = MichelsonPair(args: [spenderMichelson, allowanceMichelson])
		
		return OperationTransaction(amount: TokenAmount.zero(), source: wallet.address, destination: tokenAddress, entrypoint: entrypoint, value: michelson)
	}
	
	/**
	Create the operations necessary to add liquidity to a dex contract. Use DexCalculationService to figure out the numbers required
	- parameter withDex: Enum controling which dex to use to perform the operation
	- parameter xtzToDeposit: The amount of XTZ to deposit
	- parameter tokensToDeposit: The amount of Token to deposit
	- parameter minLiquidtyMinted: The minimum amount of liquidity tokens you will accept
	- parameter tokenContract: The address of the token contract
	- parameter dexContract: The address of the dex contract
	- parameter currentAllowance: The current allowance set on `tokenContract` for `dexContract` (non zero number will trigger a safe reset operation first, followed by a new allowance. If unsure, set to non-zero number)
	- parameter isInitialLiquidity: Is this the xtzPool and tokenPool empty? If so, the operation needs to set the exchange rate for the dex. Some dex's require extra logic here
	- parameter wallet: The wallet that will sign the operation
	- parameter timeout: The timeout in seconds, before the dex contract should cancel the operation
	- returns: An array of `Operation` subclasses.
	*/
	public static func addLiquidity(withDex dexType: DipDupExchangeName,
									xtzToDeposit: XTZAmount,
									tokensToDeposit: TokenAmount,
									minLiquidtyMinted: TokenAmount,
									tokenContract: String,
									dexContract: String,
									currentAllowance: TokenAmount = TokenAmount(fromNormalisedAmount: 1, decimalPlaces: 0),
									isInitialLiquidity: Bool,
									wallet: Wallet,
									timeout: TimeInterval) -> [Operation]
	{
		// If the current allowance is zero, set the allowance tot he amount we are trying to send.
		// Else, for secuirty, we must set the allowance to zero, then set the allwaonce to what we need.
		var operations: [Operation] = []
		if currentAllowance.toRpcDecimal() ?? 0 > 0 {
			operations = [
				allowanceOperation(tokenAddress: tokenContract, spenderAddress: dexContract, allowance: TokenAmount.zeroBalance(decimalPlaces: 0), wallet: wallet),
				allowanceOperation(tokenAddress: tokenContract, spenderAddress: dexContract, allowance: tokensToDeposit, wallet: wallet)
			]
			
		} else {
			operations = [ allowanceOperation(tokenAddress: tokenContract, spenderAddress: dexContract, allowance: tokensToDeposit, wallet: wallet) ]
		}
		
		// Create entrypoint and michelson data depening on type of dex
		switch dexType {
			case .quipuswap:
				let swapData = addLiquidity_quipu_michelsonEntrypoint(xtzToDeposit: xtzToDeposit, tokensToDeposit: tokensToDeposit, isInitialLiquidity: isInitialLiquidity)
				operations.append(OperationTransaction(amount: xtzToDeposit, source: wallet.address, destination: dexContract, entrypoint: swapData.entrypoint, value: swapData.michelson))
				return operations
				
			case .lb:
				let swapData = addLiquidity_lb_michelsonEntrypoint(xtzToDeposit: xtzToDeposit, tokensToDeposit: tokensToDeposit, minLiquidtyMinted: minLiquidtyMinted, wallet: wallet, timeout: timeout)
				operations.append(OperationTransaction(amount: xtzToDeposit, source: wallet.address, destination: dexContract, entrypoint: swapData.entrypoint, value: swapData.michelson))
				return operations
				
			case .unknown:
				return []
		}
	}
	
	/**
	Create the operations necessary to remove liquidity from a dex contract, also withdraw pending rewards if applicable. Use DexCalculationService to figure out the numbers required
	- parameter withDex: Enum controling which dex to use to perform the operation
	- parameter minXTZ: The minimum XTZ to accept in return for the burned amount of Liquidity
	- parameter minToken: The minimum Token to accept in return for the burned amount of Liquidity
	- parameter liquidityToBurn: The amount of Liqudity to burn
	- parameter dexContract: The address of the dex contract
	- parameter wallet: The wallet that will sign the operation
	- parameter timeout: The timeout in seconds, before the dex contract should cancel the operation
	- returns: An array of `Operation` subclasses.
	*/
	public static func removeLiquidity(withDex dexType: DipDupExchangeName, minXTZ: XTZAmount, minToken: TokenAmount, liquidityToBurn: TokenAmount, dexContract: String, wallet: Wallet, timeout: TimeInterval) -> [Operation] {
		switch dexType {
			case .quipuswap:
				let swapData = removeLiquidity_quipu_michelsonEntrypoint(minXTZ: minXTZ, minToken: minToken, liquidityToBurn: liquidityToBurn)
				var removeAndWithdrawOperations: [Operation] = [OperationTransaction(amount: XTZAmount.zero(), source: wallet.address, destination: dexContract, entrypoint: swapData.entrypoint, value: swapData.michelson)]
				removeAndWithdrawOperations.append(contentsOf: withdrawRewards(withDex: dexType, dexContract: dexContract, wallet: wallet))
				
				return removeAndWithdrawOperations
				
			case .lb:
				let swapData = removeLiquidity_lb_michelsonEntrypoint(minXTZ: minXTZ, minToken: minToken, liquidityToBurn: liquidityToBurn, wallet: wallet, timeout: timeout)
				return [OperationTransaction(amount: XTZAmount.zero(), source: wallet.address, destination: dexContract, entrypoint: swapData.entrypoint, value: swapData.michelson)]
				
			case .unknown:
				return []
		}
	}
	
	/**
	 Create the operations necessary to withdraw rewards from a dex contract. For example in quipuswap, XTZ provided as liquidity will earn baking rewards. This can been withdrawn at any time while leaving liquidity in palce
	 - parameter withDex: Enum controling which dex to use to perform the operation
	 - parameter dexContract: The address of the dex contract
	 - parameter wallet: The wallet that will sign the operation
	 - returns: An array of `Operation` subclasses.
	 */
	public static func withdrawRewards(withDex dexType: DipDupExchangeName, dexContract: String, wallet: Wallet) -> [Operation] {
		switch dexType {
			case .quipuswap:
				let swapData = withdrawRewards_quipu_michelsonEntrypoint(wallet: wallet)
				return [OperationTransaction(amount: XTZAmount.zero(), source: wallet.address, destination: dexContract, entrypoint: swapData.entrypoint, value: swapData.michelson)]
				
			case .lb:
				return []
				
			case .unknown:
				return []
		}
	}
	
	
	
	// MARK: - Utilities
	
	/**
	Convert an array of operations into the format expected by the RPC. Will also inject a `OperationReveal` if the sender has not yet revealed their public key.
	- parameter fromMetadata: `OperationMeatdata` containing necessary data to form the object.
	- parameter andOperations: An array of `Operation` subclasses to send.
	- parameter withWallet: The `Wallet` instance that will be responsible for these operations.
	- returns: An instance of `OperationPayload` that can be sent to the RPC
	*/
	public static func operationPayload(fromMetadata metadata: OperationMetadata, andOperations operations: [Operation], withWallet wallet: Wallet) -> OperationPayload {
		var ops = operations
		
		// If theres no manager key, we need to add a reveal operation first (unless one has been added already, such as from an estimation)
		// Also ignore the need for a reveal if we are activating an account
		if metadata.managerKey == nil && operations.first?.operationKind != .reveal && operations.first?.operationKind != .activate_account {
			ops.insert(OperationReveal(wallet: wallet), at: 0)
		}
		
		// Add the counters to the operations
		if operations.first?.operationKind != .activate_account {
			var opCounter = metadata.counter
			for op in ops {
				opCounter += 1
				op.counter = "\(opCounter)"
			}
		}
		
		// return the structure the RPC is expecting to see
		return OperationPayload(branch: metadata.branch, contents: ops)
	}
	
	/**
	Dexter requires date strings to act as deadline dates for exchanges.
	This function takes a `TimeInterval` and uses it to createa date in the future, and returns that as a formatted string.
	- parameter nowPlusTimeInterval: The amount of time in the future the date string should represent.
	- returns: A formatted date `String`
	*/
	public static func createDexterTimestampString(nowPlusTimeInterval: TimeInterval) -> String {
		let dateFormatter = DateFormatter()
		dateFormatter.dateFormat = "yyyy-MM-dd'T'HH:mm:ss'Z'"
		dateFormatter.timeZone = TimeZone(abbreviation: "UTC")
		dateFormatter.locale = Locale(identifier: "en_US_POSIX")
		
		return dateFormatter.string(from: Date().addingTimeInterval(nowPlusTimeInterval))
	}
	
<<<<<<< HEAD
	public static func sendTokenMichelson(forFaVersion faVersion: FaVersion, tokenAmount: TokenAmount, tokenId: Decimal, to: String, from: String) -> AbstractMichelson {
		switch faVersion {
			case .fa1_2, .unknown:
				let tokenAmountMichelson = MichelsonFactory.createInt(tokenAmount)
				let destinationMicheslon = MichelsonFactory.createString(to)
				let innerPair = MichelsonPair(args: [destinationMicheslon, tokenAmountMichelson])
				let sourceMichelson = MichelsonFactory.createString(from)
				return MichelsonPair(args: [sourceMichelson, innerPair])
				
			case .fa2:
				let tokenAmountMichelson = MichelsonFactory.createInt(tokenAmount)
				let idMichelson = MichelsonFactory.createInt(tokenId)
				let destinationMicheslon = MichelsonFactory.createString(to)
				let sourceMichelson = MichelsonFactory.createString(from)
				
				let amountId = MichelsonPair(args: [idMichelson, tokenAmountMichelson])
				let destinationAmountId = MichelsonPair(args: [destinationMicheslon, amountId])
				
				return MichelsonPair(args: [sourceMichelson, destinationAmountId])
		}
=======
	
	
	
	// MARK: - Private helpers
	
	
	
	// MARK: - xtzToToken
	
	private static func xtzToToken_lb_michelsonEntrypoint(minTokenAmount: TokenAmount, wallet: Wallet, timeout: TimeInterval) -> (michelson: AbstractMichelson, entrypoint: String) {
		let entrypoint = OperationTransaction.StandardEntrypoint.xtzToToken.rawValue
		let dateString = createDexterTimestampString(nowPlusTimeInterval: timeout)
		
		let timestampMichelson = MichelsonFactory.createString(dateString)
		let minTokensToBuyMichelson = MichelsonFactory.createInt(minTokenAmount)
		let destinationMichelson = MichelsonFactory.createString(wallet.address)
		let michelson = MichelsonPair (args: [destinationMichelson, minTokensToBuyMichelson, timestampMichelson])
		
		return (michelson: michelson, entrypoint: entrypoint)
	}
	
	private static func xtzToToken_quipu_michelsonEntrypoint(minTokenAmount: TokenAmount, wallet: Wallet) -> (michelson: AbstractMichelson, entrypoint: String) {
		let entrypoint = OperationTransaction.StandardEntrypoint.use.rawValue
		
		let amount = MichelsonFactory.createInt(minTokenAmount)
		let destination = MichelsonFactory.createString(wallet.address)
		let amountAndDestination = MichelsonPair(args: [amount, destination])
		
		let outerPair1 = MichelsonPair(prim: .right, args: [amountAndDestination])
		let outerPair2 = MichelsonPair(prim: .right, args: [outerPair1])
		let outerPair3 = MichelsonPair(prim: .left, args: [outerPair2])
		
		return (michelson: outerPair3, entrypoint: entrypoint)
	}
	
	
	
	// MARK: - tokenToXtz
	
	private static func tokenToXtz_lb_michelsonEntrypoint(tokenAmount: TokenAmount, minXTZAmount: XTZAmount, wallet: Wallet, timeout: TimeInterval) -> (michelson: AbstractMichelson, entrypoint: String) {
		let entrypoint = OperationTransaction.StandardEntrypoint.tokenToXtz.rawValue
		let dateString = createDexterTimestampString(nowPlusTimeInterval: timeout)
		
		let timestampMichelson = MichelsonFactory.createString(dateString)
		let minMutezToBuyMichelson = MichelsonFactory.createInt(minXTZAmount)
		let tokensToSellMichelson = MichelsonFactory.createInt(tokenAmount)
		let destinationMichelson = MichelsonFactory.createString(wallet.address)
		let michelson = MichelsonPair(args: [destinationMichelson, tokensToSellMichelson, minMutezToBuyMichelson, timestampMichelson])
		
		return (michelson: michelson, entrypoint: entrypoint)
	}
	
	private static func tokenToXtz_quipu_michelsonEntrypoint(tokenAmount: TokenAmount, minXTZAmount: XTZAmount, wallet: Wallet) -> (michelson: AbstractMichelson, entrypoint: String) {
		let entrypoint = OperationTransaction.StandardEntrypoint.use.rawValue
		
		let tokenAmount = MichelsonFactory.createInt(tokenAmount)
		let minXTZAmount = MichelsonFactory.createInt(minXTZAmount)
		let destination = MichelsonFactory.createString(wallet.address)
		
		let amounts = MichelsonPair(args: [tokenAmount, minXTZAmount])
		let amountsAndDestination = MichelsonPair(args: [amounts, destination])
		
		let outerPair1 = MichelsonPair(prim: .left, args: [amountsAndDestination])
		let outerPair2 = MichelsonPair(prim: .left, args: [outerPair1])
		let outerPair3 = MichelsonPair(prim: .right, args: [outerPair2])
		
		return (michelson: outerPair3, entrypoint: entrypoint)
	}
	
	
	
	// MARK: - Add liquidity
	
	private static func addLiquidity_lb_michelsonEntrypoint(xtzToDeposit: XTZAmount, tokensToDeposit: TokenAmount, minLiquidtyMinted: TokenAmount, wallet: Wallet, timeout: TimeInterval) -> (michelson: AbstractMichelson, entrypoint: String) {
		let entrypoint = OperationTransaction.StandardEntrypoint.addLiquidity.rawValue
		let dateString = createDexterTimestampString(nowPlusTimeInterval: timeout)
		
		let timestampMichelson = MichelsonFactory.createString(dateString)
		let token = MichelsonFactory.createInt(tokensToDeposit)
		let lqt = MichelsonFactory.createInt(minLiquidtyMinted)
		let owner = MichelsonFactory.createString(wallet.address)
		let michelson = MichelsonPair (args: [owner, lqt, token, timestampMichelson])
		
		return (michelson: michelson, entrypoint: entrypoint)
	}
	
	private static func addLiquidity_quipu_michelsonEntrypoint(xtzToDeposit: XTZAmount, tokensToDeposit: TokenAmount, isInitialLiquidity: Bool) -> (michelson: AbstractMichelson, entrypoint: String) {
		let entrypoint = OperationTransaction.StandardEntrypoint.use.rawValue
		
		let tokenMichelson = MichelsonFactory.createInt(tokensToDeposit)
		let xtzMichelson = MichelsonFactory.createInt(xtzToDeposit)
		var valueMichelson = MichelsonPair(args: [])
		
		if isInitialLiquidity {
			valueMichelson = MichelsonPair(args: [tokenMichelson, xtzMichelson])
		} else {
			valueMichelson = MichelsonPair(prim: .left, args: [tokenMichelson])
		}
		
		let middlePair = MichelsonPair(prim: .right, args: [valueMichelson])
		let topPair = MichelsonPair(prim: .left, args: [middlePair])
		
		return (michelson: topPair, entrypoint: entrypoint)
	}
	
	
	
	// MARK: - Remove liquidity
	
	private static func removeLiquidity_lb_michelsonEntrypoint(minXTZ: XTZAmount, minToken: TokenAmount, liquidityToBurn: TokenAmount, wallet: Wallet, timeout: TimeInterval) -> (michelson: AbstractMichelson, entrypoint: String) {
		let entrypoint = OperationTransaction.StandardEntrypoint.removeLiquidity.rawValue
		let dateString = createDexterTimestampString(nowPlusTimeInterval: timeout)
		
		let timestampMichelson = MichelsonFactory.createString(dateString)
		let xtz = MichelsonFactory.createInt(minXTZ)
		let token = MichelsonFactory.createInt(minToken)
		let lqt = MichelsonFactory.createInt(liquidityToBurn)
		let destination = MichelsonFactory.createString(wallet.address)
		let michelson = MichelsonPair (args: [destination, lqt, xtz, token, timestampMichelson])
		
		return (michelson: michelson, entrypoint: entrypoint)
	}
	
	private static func removeLiquidity_quipu_michelsonEntrypoint(minXTZ: XTZAmount, minToken: TokenAmount, liquidityToBurn: TokenAmount) -> (michelson: AbstractMichelson, entrypoint: String) {
		let entrypoint = OperationTransaction.StandardEntrypoint.use.rawValue
		
		let xtzMichelson = MichelsonFactory.createInt(minXTZ)
		let tokenMichelson = MichelsonFactory.createInt(minToken)
		let liquidityMichelson = MichelsonFactory.createInt(liquidityToBurn)
		
		let xtzTokenMichelson = MichelsonPair(args: [xtzMichelson, tokenMichelson])
		let valuesMichelson = MichelsonPair(args: [xtzTokenMichelson, liquidityMichelson])
		let bottomPair = MichelsonPair(prim: .left, args: [valuesMichelson])
		let middlePair = MichelsonPair(prim: .left, args: [bottomPair])
		let topPair = MichelsonPair(prim: .left, args: [middlePair])
		
		return (michelson: topPair, entrypoint: entrypoint)
	}
	
	
	
	// MARK: - Withdraw
	
	private static func withdrawRewards_quipu_michelsonEntrypoint(wallet: Wallet) -> (michelson: AbstractMichelson, entrypoint: String)  {
		let entrypoint = OperationTransaction.StandardEntrypoint.withdrawProfit.rawValue
		let address = MichelsonFactory.createString(wallet.address)
		
		return (michelson: address, entrypoint: entrypoint)
>>>>>>> 96919b2a
	}
}<|MERGE_RESOLUTION|>--- conflicted
+++ resolved
@@ -317,7 +317,6 @@
 		return dateFormatter.string(from: Date().addingTimeInterval(nowPlusTimeInterval))
 	}
 	
-<<<<<<< HEAD
 	public static func sendTokenMichelson(forFaVersion faVersion: FaVersion, tokenAmount: TokenAmount, tokenId: Decimal, to: String, from: String) -> AbstractMichelson {
 		switch faVersion {
 			case .fa1_2, .unknown:
@@ -338,7 +337,7 @@
 				
 				return MichelsonPair(args: [sourceMichelson, destinationAmountId])
 		}
-=======
+	}
 	
 	
 	
@@ -487,6 +486,5 @@
 		let address = MichelsonFactory.createString(wallet.address)
 		
 		return (michelson: address, entrypoint: entrypoint)
->>>>>>> 96919b2a
 	}
 }