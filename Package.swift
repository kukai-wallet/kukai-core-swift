--- conflicted
+++ resolved
@@ -4,22 +4,6 @@
 import PackageDescription
 
 let package = Package(
-<<<<<<< HEAD
-    name: "KukaiCoreSwift",
-	platforms: [.iOS(.v14)],
-    products: [
-        .library(name: "KukaiCoreSwift", targets: ["KukaiCoreSwift"]),
-    ],
-    dependencies: [
-        .package(url: "https://github.com/attaswift/BigInt.git", from: "5.2.1"),
-		.package(name: "Sodium", url: "https://github.com/jedisct1/swift-sodium.git", from: "0.9.1"),
-		.package(name: "secp256k1", url: "https://github.com/Boilertalk/secp256k1.swift.git", from: "0.1.4"),
-		.package(url: "https://github.com/onevcat/Kingfisher.git", from: "6.3.0"),
-		.package(name: "WalletCore", url: "https://github.com/hewigovens/wallet-core-spm", .revisionItem("f32880f28b2de1d500b86db6f4bd1fb6329e546b")),
-    ],
-    targets: [
-        .target(
-=======
 	name: "KukaiCoreSwift",
 	platforms: [
 		.iOS("15.0"),
@@ -37,7 +21,6 @@
 	],
 	targets: [
 		.target(
->>>>>>> 3beeffe1
 			name: "KukaiCoreSwift",
 			dependencies: [
 				"KukaiCryptoSwift",
