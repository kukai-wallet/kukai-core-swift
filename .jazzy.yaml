--- conflicted
+++ resolved
@@ -5,8 +5,4 @@
   - "-scheme"
   - "KukaiCoreSwift"
   - "-destination"
-<<<<<<< HEAD
-  - "platform=iOS Simulator,OS=16.2,name=iPhone 14 Pro"
-=======
-  - "platform=iOS Simulator,OS=17.2,name=iPhone 15"
->>>>>>> 20c37e6e
+  - "platform=iOS Simulator,OS=17.2,name=iPhone 15"